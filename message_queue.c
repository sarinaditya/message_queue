--- conflicted
+++ resolved
@@ -33,9 +33,6 @@
 	queue->freelist = NULL;
 	queue->freelist_lock = 0;
 	queue->message_size = message_size;
-<<<<<<< HEAD
-	return 0;
-=======
 	queue->queue_head = NULL;
 	queue->queue_tail = &queue->queue_head;
 	queue->queue_lock = 0;
@@ -44,7 +41,7 @@
 	sem_name[127] = '\0';
 	queue->sem = sem_open(sem_name, O_CREAT | O_EXCL, 0600);
 	sem_unlink(sem_name);
->>>>>>> 6a0058bb
+	return 0;
 }
 
 void *message_queue_message_alloc(struct message_queue *queue) {
@@ -71,9 +68,6 @@
 	spinlock_unlock(&queue->freelist_lock);
 }
 
-<<<<<<< HEAD
-void message_queue_destroy(struct message_queue *queue) {
-=======
 void message_queue_write(struct message_queue *queue, void *message) {
 	struct queue_ent *x = message - offsetof(struct queue_ent, user_data);
 	spinlock_lock(&queue->queue_lock);
@@ -116,8 +110,7 @@
 	return rv;
 }
 
-int message_queue_destroy(struct message_queue *queue) {
->>>>>>> 6a0058bb
+void message_queue_destroy(struct message_queue *queue) {
 	struct queue_ent *head = queue->freelist;
 	while(head) {
 		struct queue_ent *next = head->next;
