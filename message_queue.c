/*
 * Copyright (c) 2012 Jeremy Pepper
 * All rights reserved.
 *
 * Redistribution and use in source and binary forms, with or without
 * modification, are permitted provided that the following conditions are met:
 *
 *  * Redistributions of source code must retain the above copyright notice,
 *    this list of conditions and the following disclaimer.
 *  * Redistributions in binary form must reproduce the above copyright
 *    notice, this list of conditions and the following disclaimer in the
 *    documentation and/or other materials provided with the distribution.
 *  * Neither the name of message_queue nor the names of its contributors may 
 *    be used to endorse or promote products derived from this software
 *    without specific prior written permission.
 *
 * THIS SOFTWARE IS PROVIDED BY THE COPYRIGHT HOLDERS AND CONTRIBUTORS "AS IS"
 * AND ANY EXPRESS OR IMPLIED WARRANTIES, INCLUDING, BUT NOT LIMITED TO, THE
 * IMPLIED WARRANTIES OF MERCHANTABILITY AND FITNESS FOR A PARTICULAR PURPOSE
 * ARE DISCLAIMED. IN NO EVENT SHALL THE COPYRIGHT HOLDER OR CONTRIBUTORS BE
 * LIABLE FOR ANY DIRECT, INDIRECT, INCIDENTAL, SPECIAL, EXEMPLARY, OR
 * CONSEQUENTIAL DAMAGES (INCLUDING, BUT NOT LIMITED TO, PROCUREMENT OF
 * SUBSTITUTE GOODS OR SERVICES; LOSS OF USE, DATA, OR PROFITS; OR BUSINESS
 * INTERRUPTION) HOWEVER CAUSED AND ON ANY THEORY OF LIABILITY, WHETHER IN
 * CONTRACT, STRICT LIABILITY, OR TORT (INCLUDING NEGLIGENCE OR OTHERWISE)
 * ARISING IN ANY WAY OUT OF THE USE OF THIS SOFTWARE, EVEN IF ADVISED OF THE
 * POSSIBILITY OF SUCH DAMAGE.
 */

#include "message_queue.h"
#include <stdlib.h>
#include <stddef.h>
#include <stdbool.h>
#include <stdio.h>
#include <unistd.h>
<<<<<<< HEAD
#include <errno.h>
=======
#include <fcntl.h>
#include <sched.h>
>>>>>>> c156ab51

struct queue_ent {
	struct queue_ent *next;
	union {
		char chardata;
		short shortdata;
		int intdata;
		long longdata;
		float floatdata;
		double doubledata;
		void *pointerdata;
	} user_data;
};

static inline void spinlock_lock(int_fast8_t *lock) {
	while(__sync_lock_test_and_set(lock, 1)) {
		do { sched_yield(); __sync_synchronize(); } while(*lock);
	}
}

static inline void spinlock_unlock(int_fast8_t *lock) {
	__sync_lock_release(lock);
}

int message_queue_init(struct message_queue *queue, int message_size) {
	char sem_name[128];
	queue->allocator.freelist = NULL;
	queue->allocator.lock = 0;
	queue->allocator.message_size = message_size;
	queue->queue.head = NULL;
	queue->queue.tail = &queue->queue.head;
	queue->queue.lock = 0;
	queue->queue.blocked_readers = 0;
	snprintf(sem_name, 128, "%d_%p", getpid(), queue);
	sem_name[127] = '\0';
<<<<<<< HEAD
	do {
		queue->sem = sem_open(sem_name, O_CREAT | O_EXCL, 0600);
	} while(queue->sem == SEM_FAILED && errno == EINTR);
=======
	queue->queue.sem = sem_open(sem_name, O_CREAT | O_EXCL, 0600);
	if(queue->queue.sem == SEM_FAILED)
		return -1;
>>>>>>> c156ab51
	sem_unlink(sem_name);
	return 0;
}

void *message_queue_message_alloc(struct message_queue *queue) {
	struct queue_ent *rv;
	spinlock_lock(&queue->allocator.lock);
	rv = queue->allocator.freelist;
	if(rv) {
		queue->allocator.freelist = rv->next;
		spinlock_unlock(&queue->allocator.lock);
		return &rv->user_data;
	}
	spinlock_unlock(&queue->allocator.lock);
	rv = malloc(queue->allocator.message_size + offsetof(struct queue_ent, user_data));
	return &rv->user_data;
}

void message_queue_message_free(struct message_queue *queue, void *message) {
	struct queue_ent *x = message - offsetof(struct queue_ent, user_data);
	spinlock_lock(&queue->allocator.lock);
	x->next = queue->allocator.freelist;
	queue->allocator.freelist = x;
	spinlock_unlock(&queue->allocator.lock);
}

void message_queue_write(struct message_queue *queue, void *message) {
	struct queue_ent *x = message - offsetof(struct queue_ent, user_data);
	spinlock_lock(&queue->queue.lock);
	x->next = NULL;
	*queue->queue.tail = x;
	queue->queue.tail = &x->next;
	if(queue->queue.blocked_readers) {
		--queue->queue.blocked_readers;
		spinlock_unlock(&queue->queue.lock);
		sem_post(queue->queue.sem);
	} else {
		spinlock_unlock(&queue->queue.lock);
	}
}

void *message_queue_tryread(struct message_queue *queue) {
	struct queue_ent *rv = queue->queue.head;
	while(rv) {
		spinlock_lock(&queue->queue.lock);
		rv = queue->queue.head;
		if(rv) {
			queue->queue.head = rv->next;
			if(!rv->next)
				queue->queue.tail = &queue->queue.head;
			spinlock_unlock(&queue->queue.lock);
			return &rv->user_data;
		}
		spinlock_unlock(&queue->queue.lock);
	}
	return NULL;
}

void *message_queue_read(struct message_queue *queue) {
<<<<<<< HEAD
	struct queue_ent *rv = message_queue_tryread(queue);
	while(!rv) {
		__sync_fetch_and_add(&queue->blocked_readers, 1);
		rv = message_queue_tryread(queue);
		if(!rv) {
			while(sem_wait(queue->sem) && errno == EINTR);
		}
		__sync_fetch_and_add(&queue->blocked_readers, -1);
		rv = message_queue_tryread(queue);
=======
	while(true) {
		for(int i=9;i>=0;--i) {
			struct queue_ent *rv = queue->queue.head;
			if(!rv) {
				if(!i) {
					spinlock_lock(&queue->queue.lock);
					++queue->queue.blocked_readers;
					spinlock_unlock(&queue->queue.lock);
					break;
				}
				__sync_synchronize();
				continue;
			}
			spinlock_lock(&queue->queue.lock);
			rv = queue->queue.head;
			if(rv) {
				queue->queue.head = rv->next;
				if(!rv->next)
					queue->queue.tail = &queue->queue.head;
				spinlock_unlock(&queue->queue.lock);
				return &rv->user_data;
			}
			if(!i) {
				++queue->queue.blocked_readers;
			}
			spinlock_unlock(&queue->queue.lock);
		}
		sem_wait(queue->queue.sem);
>>>>>>> c156ab51
	}
}

void message_queue_destroy(struct message_queue *queue) {
	struct queue_ent *head = queue->allocator.freelist;
	while(head) {
		struct queue_ent *next = head->next;
		free(head);
		head = next;
	}
	sem_close(queue->queue.sem);
}<|MERGE_RESOLUTION|>--- conflicted
+++ resolved
@@ -33,12 +33,9 @@
 #include <stdbool.h>
 #include <stdio.h>
 #include <unistd.h>
-<<<<<<< HEAD
 #include <errno.h>
-=======
 #include <fcntl.h>
 #include <sched.h>
->>>>>>> c156ab51
 
 struct queue_ent {
 	struct queue_ent *next;
@@ -74,15 +71,11 @@
 	queue->queue.blocked_readers = 0;
 	snprintf(sem_name, 128, "%d_%p", getpid(), queue);
 	sem_name[127] = '\0';
-<<<<<<< HEAD
 	do {
-		queue->sem = sem_open(sem_name, O_CREAT | O_EXCL, 0600);
-	} while(queue->sem == SEM_FAILED && errno == EINTR);
-=======
-	queue->queue.sem = sem_open(sem_name, O_CREAT | O_EXCL, 0600);
+		queue->queue.sem = sem_open(sem_name, O_CREAT | O_EXCL, 0600);
+	} while(queue->queue.sem == SEM_FAILED && errno == EINTR);
 	if(queue->queue.sem == SEM_FAILED)
 		return -1;
->>>>>>> c156ab51
 	sem_unlink(sem_name);
 	return 0;
 }
@@ -142,17 +135,6 @@
 }
 
 void *message_queue_read(struct message_queue *queue) {
-<<<<<<< HEAD
-	struct queue_ent *rv = message_queue_tryread(queue);
-	while(!rv) {
-		__sync_fetch_and_add(&queue->blocked_readers, 1);
-		rv = message_queue_tryread(queue);
-		if(!rv) {
-			while(sem_wait(queue->sem) && errno == EINTR);
-		}
-		__sync_fetch_and_add(&queue->blocked_readers, -1);
-		rv = message_queue_tryread(queue);
-=======
 	while(true) {
 		for(int i=9;i>=0;--i) {
 			struct queue_ent *rv = queue->queue.head;
@@ -180,8 +162,7 @@
 			}
 			spinlock_unlock(&queue->queue.lock);
 		}
-		sem_wait(queue->queue.sem);
->>>>>>> c156ab51
+		while(sem_wait(queue->queue.sem) && errno == EINTR);
 	}
 }
 
