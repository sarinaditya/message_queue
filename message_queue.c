--- conflicted
+++ resolved
@@ -124,13 +124,8 @@
 }
 
 void *message_queue_message_alloc(struct message_queue *queue) {
-<<<<<<< HEAD
-	if(__sync_fetch_and_add(&queue->allocator.free_blocks, -1)) {
+	if(__sync_fetch_and_add(&queue->allocator.free_blocks, -1) > 0) {
 		unsigned int pos = __sync_fetch_and_add(&queue->allocator.allocpos, 1) % queue->max_depth;
-=======
-	if(__sync_fetch_and_add(&queue->allocator.free_blocks, -1) > 0) {
-		unsigned int pos = __sync_fetch_and_add(&queue->allocator.allocpos, 1) % queue->allocator.freelist_size;
->>>>>>> f718907c
 		void *rv = queue->allocator.freelist[pos];
 		while(!rv) {
 			usleep(10); __sync_synchronize();
@@ -189,13 +184,8 @@
 }
 
 void *message_queue_tryread(struct message_queue *queue) {
-<<<<<<< HEAD
-	if(__sync_fetch_and_add(&queue->queue.entries, -1)) {
+	if(__sync_fetch_and_add(&queue->queue.entries, -1) > 0) {
 		unsigned int pos = __sync_fetch_and_add(&queue->queue.readpos, 1) % queue->max_depth;
-=======
-	if(__sync_fetch_and_add(&queue->queue.entries, -1) > 0) {
-		unsigned int pos = __sync_fetch_and_add(&queue->queue.readpos, 1) % queue->allocator.freelist_size;
->>>>>>> f718907c
 		void *rv = queue->queue.queue[pos];
 		while(!rv) {
 			usleep(10); __sync_synchronize();
