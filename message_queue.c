#include "message_queue.h"
#include <stdlib.h>
#include <stddef.h>
#include <stdbool.h>

struct queue_ent {
	struct queue_ent *next;
	union {
		char chardata;
		short shortdata;
		int intdata;
		long longdata;
		float floatdata;
		double doubledata;
		void *pointerdata;
	} user_data;
};

static inline void spinlock_lock(int_fast8_t *lock) {
	while(__sync_lock_test_and_set(lock, 1)) {
		do { __sync_synchronize(); } while(*lock);
	}
}

static inline void spinlock_unlock(int_fast8_t *lock) {
	__sync_lock_release(lock);
}

int message_queue_init(struct message_queue *queue, int message_size) {
	queue->freelist = NULL;
	queue->freelist_lock = 0;
	queue->message_size = message_size;
<<<<<<< HEAD
	return 0;
=======
	queue->queue_head = NULL;
	queue->queue_tail = &queue->queue_head;
	queue->queue_lock = 0;
>>>>>>> 363d2f88
}

void *message_queue_message_alloc(struct message_queue *queue) {
	struct queue_ent *rv = queue->freelist;
	while(rv) {
		spinlock_lock(&queue->freelist_lock);
		rv = queue->freelist;
		if(rv) {
			queue->freelist = rv->next;
			spinlock_unlock(&queue->freelist_lock);
			return &rv->user_data;
		}
		spinlock_unlock(&queue->freelist_lock);
	}
	rv = malloc(queue->message_size + offsetof(struct queue_ent, user_data));
	return &rv->user_data;
}

void message_queue_message_free(struct message_queue *queue, void *message) {
	struct queue_ent *x = message - offsetof(struct queue_ent, user_data);
	spinlock_lock(&queue->freelist_lock);
	x->next = queue->freelist;
	queue->freelist = x;
	spinlock_unlock(&queue->freelist_lock);
}

<<<<<<< HEAD
void message_queue_destroy(struct message_queue *queue) {
=======
void message_queue_write(struct message_queue *queue, void *message) {
	struct queue_ent *x = message - offsetof(struct queue_ent, user_data);
	spinlock_lock(&queue->queue_lock);
	x->next = NULL;
	*queue->queue_tail = x;
	queue->queue_tail = &x->next;
	spinlock_unlock(&queue->queue_lock);
}

void *message_queue_tryread(struct message_queue *queue) {
	struct queue_ent *rv = queue->queue_head;
	while(rv) {
		spinlock_lock(&queue->queue_lock);
		rv = queue->queue_head;
		if(rv) {
			queue->queue_head = rv->next;
			if(!rv->next)
				queue->queue_tail = &queue->queue_head;
			spinlock_unlock(&queue->queue_lock);
			return &rv->user_data;
		}
		spinlock_unlock(&queue->queue_lock);
	}
	return NULL;
}

int message_queue_destroy(struct message_queue *queue) {
>>>>>>> 363d2f88
	struct queue_ent *head = queue->freelist;
	while(head) {
		struct queue_ent *next = head->next;
		free(head);
		head = next;
	}
}<|MERGE_RESOLUTION|>--- conflicted
+++ resolved
@@ -30,13 +30,10 @@
 	queue->freelist = NULL;
 	queue->freelist_lock = 0;
 	queue->message_size = message_size;
-<<<<<<< HEAD
-	return 0;
-=======
 	queue->queue_head = NULL;
 	queue->queue_tail = &queue->queue_head;
 	queue->queue_lock = 0;
->>>>>>> 363d2f88
+	return 0;
 }
 
 void *message_queue_message_alloc(struct message_queue *queue) {
@@ -63,9 +60,6 @@
 	spinlock_unlock(&queue->freelist_lock);
 }
 
-<<<<<<< HEAD
-void message_queue_destroy(struct message_queue *queue) {
-=======
 void message_queue_write(struct message_queue *queue, void *message) {
 	struct queue_ent *x = message - offsetof(struct queue_ent, user_data);
 	spinlock_lock(&queue->queue_lock);
@@ -92,8 +86,7 @@
 	return NULL;
 }
 
-int message_queue_destroy(struct message_queue *queue) {
->>>>>>> 363d2f88
+void message_queue_destroy(struct message_queue *queue) {
 	struct queue_ent *head = queue->freelist;
 	while(head) {
 		struct queue_ent *next = head->next;
