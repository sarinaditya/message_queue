--- conflicted
+++ resolved
@@ -36,8 +36,6 @@
 	queue->queue_head = NULL;
 	queue->queue_tail = &queue->queue_head;
 	queue->queue_lock = 0;
-<<<<<<< HEAD
-=======
 	queue->blocked_readers = 0;
 	snprintf(sem_name, 128, "%d_%p", getpid(), queue);
 	sem_name[127] = '\0';
@@ -45,7 +43,6 @@
 	if(queue->sem == SEM_FAILED)
 		return -1;
 	sem_unlink(sem_name);
->>>>>>> 4372db76
 	return 0;
 }
 
@@ -80,12 +77,9 @@
 	*queue->queue_tail = x;
 	queue->queue_tail = &x->next;
 	spinlock_unlock(&queue->queue_lock);
-<<<<<<< HEAD
-=======
 	if(queue->blocked_readers) {
 		sem_post(queue->sem);
 	}
->>>>>>> 4372db76
 }
 
 void *message_queue_tryread(struct message_queue *queue) {
@@ -105,8 +99,6 @@
 	return NULL;
 }
 
-<<<<<<< HEAD
-=======
 void *message_queue_read(struct message_queue *queue) {
 	struct queue_ent *rv = message_queue_tryread(queue);
 	while(!rv) {
@@ -120,7 +112,6 @@
 	return rv;
 }
 
->>>>>>> 4372db76
 void message_queue_destroy(struct message_queue *queue) {
 	struct queue_ent *head = queue->freelist;
 	while(head) {
