/*
 * Copyright (c) 2012 Jeremy Pepper
 * All rights reserved.
 *
 * Redistribution and use in source and binary forms, with or without
 * modification, are permitted provided that the following conditions are met:
 *
 *  * Redistributions of source code must retain the above copyright notice,
 *    this list of conditions and the following disclaimer.
 *  * Redistributions in binary form must reproduce the above copyright
 *    notice, this list of conditions and the following disclaimer in the
 *    documentation and/or other materials provided with the distribution.
 *  * Neither the name of message_queue nor the names of its contributors may 
 *    be used to endorse or promote products derived from this software
 *    without specific prior written permission.
 *
 * THIS SOFTWARE IS PROVIDED BY THE COPYRIGHT HOLDERS AND CONTRIBUTORS "AS IS"
 * AND ANY EXPRESS OR IMPLIED WARRANTIES, INCLUDING, BUT NOT LIMITED TO, THE
 * IMPLIED WARRANTIES OF MERCHANTABILITY AND FITNESS FOR A PARTICULAR PURPOSE
 * ARE DISCLAIMED. IN NO EVENT SHALL THE COPYRIGHT HOLDER OR CONTRIBUTORS BE
 * LIABLE FOR ANY DIRECT, INDIRECT, INCIDENTAL, SPECIAL, EXEMPLARY, OR
 * CONSEQUENTIAL DAMAGES (INCLUDING, BUT NOT LIMITED TO, PROCUREMENT OF
 * SUBSTITUTE GOODS OR SERVICES; LOSS OF USE, DATA, OR PROFITS; OR BUSINESS
 * INTERRUPTION) HOWEVER CAUSED AND ON ANY THEORY OF LIABILITY, WHETHER IN
 * CONTRACT, STRICT LIABILITY, OR TORT (INCLUDING NEGLIGENCE OR OTHERWISE)
 * ARISING IN ANY WAY OUT OF THE USE OF THIS SOFTWARE, EVEN IF ADVISED OF THE
 * POSSIBILITY OF SUCH DAMAGE.
 */

#include "message_queue.h"
#include <stdlib.h>
#include <stddef.h>
#include <stdbool.h>
<<<<<<< HEAD
#include <stdio.h>
#include <unistd.h>
#include <fcntl.h>
=======
#include <sched.h>
>>>>>>> e35b2e29

struct queue_ent {
	struct queue_ent *next;
	union {
		char chardata;
		short shortdata;
		int intdata;
		long longdata;
		float floatdata;
		double doubledata;
		void *pointerdata;
	} user_data;
};

static inline void spinlock_lock(int_fast8_t *lock) {
	while(__sync_lock_test_and_set(lock, 1)) {
		do { sched_yield(); __sync_synchronize(); } while(*lock);
	}
}

static inline void spinlock_unlock(int_fast8_t *lock) {
	__sync_lock_release(lock);
}

int message_queue_init(struct message_queue *queue, int message_size) {
	char sem_name[128];
	queue->freelist = NULL;
	queue->freelist_lock = 0;
	queue->message_size = message_size;
	queue->queue_head = NULL;
	queue->queue_tail = &queue->queue_head;
	queue->queue_lock = 0;
	queue->blocked_readers = 0;
	snprintf(sem_name, 128, "%d_%p", getpid(), queue);
	sem_name[127] = '\0';
	queue->sem = sem_open(sem_name, O_CREAT | O_EXCL, 0600);
	sem_unlink(sem_name);
}

void *message_queue_message_alloc(struct message_queue *queue) {
	struct queue_ent *rv;
	spinlock_lock(&queue->freelist_lock);
	rv = queue->freelist;
	if(rv) {
		queue->freelist = rv->next;
		spinlock_unlock(&queue->freelist_lock);
		return &rv->user_data;
	}
	spinlock_unlock(&queue->freelist_lock);
	rv = malloc(queue->message_size + offsetof(struct queue_ent, user_data));
	return &rv->user_data;
}

void message_queue_message_free(struct message_queue *queue, void *message) {
	struct queue_ent *x = message - offsetof(struct queue_ent, user_data);
	spinlock_lock(&queue->freelist_lock);
	x->next = queue->freelist;
	queue->freelist = x;
	spinlock_unlock(&queue->freelist_lock);
}

void message_queue_write(struct message_queue *queue, void *message) {
	struct queue_ent *x = message - offsetof(struct queue_ent, user_data);
	spinlock_lock(&queue->queue_lock);
	x->next = NULL;
	*queue->queue_tail = x;
	queue->queue_tail = &x->next;
	if(queue->blocked_readers) {
		--queue->blocked_readers;
		spinlock_unlock(&queue->queue_lock);
		sem_post(queue->sem);
	} else {
		spinlock_unlock(&queue->queue_lock);
	}
}

void *message_queue_tryread(struct message_queue *queue) {
	struct queue_ent *rv = queue->queue_head;
	while(rv) {
		spinlock_lock(&queue->queue_lock);
		rv = queue->queue_head;
		if(rv) {
			queue->queue_head = rv->next;
			if(!rv->next)
				queue->queue_tail = &queue->queue_head;
			spinlock_unlock(&queue->queue_lock);
			return &rv->user_data;
		}
		spinlock_unlock(&queue->queue_lock);
	}
	return NULL;
}

void *message_queue_read(struct message_queue *queue) {
	while(true) {
		for(int i=9;i>=0;--i) {
			struct queue_ent *rv = queue->queue_head;
			if(!rv) {
				if(!i) {
					spinlock_lock(&queue->queue_lock);
					++queue->blocked_readers;
					spinlock_unlock(&queue->queue_lock);
					break;
				}
				__sync_synchronize();
				continue;
			}
			spinlock_lock(&queue->queue_lock);
			rv = queue->queue_head;
			if(rv) {
				queue->queue_head = rv->next;
				if(!rv->next)
					queue->queue_tail = &queue->queue_head;
				spinlock_unlock(&queue->queue_lock);
				return &rv->user_data;
			}
			if(!i) {
				++queue->blocked_readers;
			}
			spinlock_unlock(&queue->queue_lock);
		}
		sem_wait(queue->sem);
	}
}

int message_queue_destroy(struct message_queue *queue) {
	struct queue_ent *head = queue->freelist;
	while(head) {
		struct queue_ent *next = head->next;
		free(head);
		head = next;
	}
	sem_close(queue->sem);
}<|MERGE_RESOLUTION|>--- conflicted
+++ resolved
@@ -31,13 +31,10 @@
 #include <stdlib.h>
 #include <stddef.h>
 #include <stdbool.h>
-<<<<<<< HEAD
 #include <stdio.h>
 #include <unistd.h>
 #include <fcntl.h>
-=======
 #include <sched.h>
->>>>>>> e35b2e29
 
 struct queue_ent {
 	struct queue_ent *next;
