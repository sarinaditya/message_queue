#ifndef MESSAGE_QUEUE_H
#define MESSAGE_QUEUE_H
#include <stdint.h>

/**
 * \brief Message queue structure
 *
 * This structure is passed to all message_queue API calls
 */
struct message_queue {
	struct queue_ent *freelist;
	int_fast8_t freelist_lock;
	int message_size;
	struct queue_ent *queue_head;
	struct queue_ent **queue_tail;
	int_fast8_t queue_lock;
};

#ifdef __cplusplus
extern "C" {
#endif

/**
 * \brief Initialize a message queue structure
 *
 * This function must be called before any other message_queue API calls on a
 * message queue structure.
 *
 * \param queue pointer to the message queue structure to initialize
 * \param message_size size in bytes of the largest message that will be sent
 *        on this queue
 *
 * \return 0 if successful, or nonzero if an error occured
 */
int message_queue_init(struct message_queue *queue, int message_size);

/**
 * \brief Allocate a new message
 *
 * This allocates message_size bytes to be used with this queue. Messages
 * passed to the queue MUST be allocated with this function.
 *
 * \param queue pointer to the message queue to which the message will be
 *        written
 * \return pointer to the allocated message, or NULL if no memory is available
 */
void *message_queue_message_alloc(struct message_queue *queue);

/**
 * \brief Free a message
 *
 * This returns the message to the queue's freelist to be reused to satisfy
 * future allocations. This function MUST be used to free messages--they
 * cannot be passed to free().
 *
 * \param queue pointer to the message queue from which the message was
 *        allocated
 * \param message pointer to the message to be freed
 */
void message_queue_message_free(struct message_queue *queue, void *message);
<<<<<<< HEAD

/**
 * \brief Destroy a message queue structure
 *
 * This frees any resources associated with the message queue.
 *
 * \param queue pointer to the message queue to destroy
 */
void message_queue_destroy(struct message_queue *queue);
=======
void message_queue_write(struct message_queue *queue, void *message);
void *message_queue_tryread(struct message_queue *queue);
int message_queue_destroy(struct message_queue *queue);
>>>>>>> 363d2f88

#ifdef __cplusplus
}
#endif

#endif<|MERGE_RESOLUTION|>--- conflicted
+++ resolved
@@ -58,7 +58,9 @@
  * \param message pointer to the message to be freed
  */
 void message_queue_message_free(struct message_queue *queue, void *message);
-<<<<<<< HEAD
+
+void message_queue_write(struct message_queue *queue, void *message);
+void *message_queue_tryread(struct message_queue *queue);
 
 /**
  * \brief Destroy a message queue structure
@@ -68,11 +70,6 @@
  * \param queue pointer to the message queue to destroy
  */
 void message_queue_destroy(struct message_queue *queue);
-=======
-void message_queue_write(struct message_queue *queue, void *message);
-void *message_queue_tryread(struct message_queue *queue);
-int message_queue_destroy(struct message_queue *queue);
->>>>>>> 363d2f88
 
 #ifdef __cplusplus
 }
