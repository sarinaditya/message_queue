--- conflicted
+++ resolved
@@ -15,11 +15,8 @@
 	struct queue_ent *queue_head;
 	struct queue_ent **queue_tail;
 	int_fast8_t queue_lock;
-<<<<<<< HEAD
-=======
 	int blocked_readers;
 	sem_t *sem;
->>>>>>> 4372db76
 };
 
 #ifdef __cplusplus
@@ -64,7 +61,6 @@
  * \param message pointer to the message to be freed
  */
 void message_queue_message_free(struct message_queue *queue, void *message);
-<<<<<<< HEAD
 
 /**
  * \brief Write a message to the queue
@@ -85,6 +81,7 @@
  *         are available.
  */
 void *message_queue_tryread(struct message_queue *queue);
+void *message_queue_read(struct message_queue *queue);
 
 /**
  * \brief Destroy a message queue structure
@@ -93,11 +90,6 @@
  *
  * \param queue pointer to the message queue to destroy
  */
-=======
-void message_queue_write(struct message_queue *queue, void *message);
-void *message_queue_tryread(struct message_queue *queue);
-void *message_queue_read(struct message_queue *queue);
->>>>>>> 4372db76
 void message_queue_destroy(struct message_queue *queue);
 
 #ifdef __cplusplus
