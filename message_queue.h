/*
 * Copyright (c) 2012 Jeremy Pepper
 * All rights reserved.
 *
 * Redistribution and use in source and binary forms, with or without
 * modification, are permitted provided that the following conditions are met:
 *
 *  * Redistributions of source code must retain the above copyright notice,
 *    this list of conditions and the following disclaimer.
 *  * Redistributions in binary form must reproduce the above copyright
 *    notice, this list of conditions and the following disclaimer in the
 *    documentation and/or other materials provided with the distribution.
 *  * Neither the name of message_queue nor the names of its contributors may
 *    be used to endorse or promote products derived from this software
 *    without specific prior written permission.
 *
 * THIS SOFTWARE IS PROVIDED BY THE COPYRIGHT HOLDERS AND CONTRIBUTORS "AS IS"
 * AND ANY EXPRESS OR IMPLIED WARRANTIES, INCLUDING, BUT NOT LIMITED TO, THE
 * IMPLIED WARRANTIES OF MERCHANTABILITY AND FITNESS FOR A PARTICULAR PURPOSE
 * ARE DISCLAIMED. IN NO EVENT SHALL THE COPYRIGHT HOLDER OR CONTRIBUTORS BE
 * LIABLE FOR ANY DIRECT, INDIRECT, INCIDENTAL, SPECIAL, EXEMPLARY, OR
 * CONSEQUENTIAL DAMAGES (INCLUDING, BUT NOT LIMITED TO, PROCUREMENT OF
 * SUBSTITUTE GOODS OR SERVICES; LOSS OF USE, DATA, OR PROFITS; OR BUSINESS
 * INTERRUPTION) HOWEVER CAUSED AND ON ANY THEORY OF LIABILITY, WHETHER IN
 * CONTRACT, STRICT LIABILITY, OR TORT (INCLUDING NEGLIGENCE OR OTHERWISE)
 * ARISING IN ANY WAY OUT OF THE USE OF THIS SOFTWARE, EVEN IF ADVISED OF THE
 * POSSIBILITY OF SUCH DAMAGE.
 */

#ifndef MESSAGE_QUEUE_H
#define MESSAGE_QUEUE_H

#ifndef CACHE_LINE_SIZE
#define CACHE_LINE_SIZE 64
#endif

#include <semaphore.h>

/**
 * \brief Message queue structure
 *
 * This structure is passed to all message_queue API calls
 */
struct message_queue {
	unsigned int message_size;
	unsigned int max_depth;
	void *memory;
	struct {
		void **freelist;
<<<<<<< HEAD
		sem_t *sem;
		unsigned int blocked_readers;
		unsigned int free_blocks;
=======
		unsigned int freelist_size;
		int free_blocks;
>>>>>>> f718907c
		unsigned int allocpos;
		unsigned int freepos;
	} allocator __attribute__((aligned(CACHE_LINE_SIZE)));
	struct {
		void **queue;
<<<<<<< HEAD
		sem_t *sem;
		unsigned int blocked_readers;
		unsigned int entries;
=======
		int entries;
>>>>>>> f718907c
		unsigned int readpos;
		unsigned int writepos;
	} queue __attribute__((aligned(CACHE_LINE_SIZE)));
};

/**
 * \brief Initialize a message queue structure
 *
 * This function must be called before any other message_queue API calls on a
 * message queue structure.
 *
 * \param queue pointer to the message queue structure to initialize
 * \param message_size size in bytes of the largest message that will be sent
 *        on this queue
 * \param max_depth the maximum number of message to allow in the queue at
 *        once. This will be rounded to the next highest power of two.
 *
 * \return 0 if successful, or nonzero if an error occured
 */
int message_queue_init(struct message_queue *queue, int message_size, int max_depth);

/**
 * \brief Allocate a new message
 *
 * This allocates message_size bytes to be used with this queue. Messages
 * passed to the queue MUST be allocated with this function or with
 * message_queue_message_alloc_blocking.
 *
 * \param queue pointer to the message queue to which the message will be
 *        written
 * \return pointer to the allocated message, or NULL if no memory is available
 */
void *message_queue_message_alloc(struct message_queue *queue);

/**
 * \brief Allocate a new message
 *
 * This allocates message_size bytes to be used with this queue. Messages
 * passed to the queue MUST be allocated with this function or with
 * message_queue_message_alloc. This function blocks until memory is
 * available.
 *
 * \param queue pointer to the message queue to which the message will be
 *        written
 * \return pointer to the allocated message
 */
void *message_queue_message_alloc_blocking(struct message_queue *queue);

/**
 * \brief Free a message
 *
 * This returns the message to the queue's freelist to be reused to satisfy
 * future allocations. This function MUST be used to free messages--they
 * cannot be passed to free().
 *
 * \param queue pointer to the message queue from which the message was
 *        allocated
 * \param message pointer to the message to be freed
 */
void message_queue_message_free(struct message_queue *queue, void *message);

/**
 * \brief Write a message to the queue
 *
 * Messages must have been allocated from the same queue by
 * message_queue_message_alloc to be passed to this function.
 *
 * \param queue pointer to the queue to which to write
 * \param message pointer to the message to write to the queue
 */
void message_queue_write(struct message_queue *queue, void *message);

/**
 * \brief Read a message from the queue if one is available
 *
 * \param queue pointer to the queue from which to read
 * \return pointer to the next message on the queue, or NULL if no messages
 *         are available.
 */
void *message_queue_tryread(struct message_queue *queue);

/**
 * \brief Read a message from the queue
 *
 * This reads a message from the queue, blocking if necessary until one is
 * available.
 *
 * \param queue pointer to the queue from which to read
 * \return pointer to the next message on the queue
 */
void *message_queue_read(struct message_queue *queue);

/**
 * \brief Destroy a message queue structure
 *
 * This frees any resources associated with the message queue.
 *
 * \param queue pointer to the message queue to destroy
 */
void message_queue_destroy(struct message_queue *queue);

#endif<|MERGE_RESOLUTION|>--- conflicted
+++ resolved
@@ -47,26 +47,17 @@
 	void *memory;
 	struct {
 		void **freelist;
-<<<<<<< HEAD
 		sem_t *sem;
 		unsigned int blocked_readers;
-		unsigned int free_blocks;
-=======
-		unsigned int freelist_size;
 		int free_blocks;
->>>>>>> f718907c
 		unsigned int allocpos;
 		unsigned int freepos;
 	} allocator __attribute__((aligned(CACHE_LINE_SIZE)));
 	struct {
 		void **queue;
-<<<<<<< HEAD
 		sem_t *sem;
 		unsigned int blocked_readers;
-		unsigned int entries;
-=======
 		int entries;
->>>>>>> f718907c
 		unsigned int readpos;
 		unsigned int writepos;
 	} queue __attribute__((aligned(CACHE_LINE_SIZE)));
